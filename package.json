{
  "name": "postgraphql",
  "version": "4.0.0-alpha2.11",
  "description": "A GraphQL schema created by reflection over a PostgreSQL schema 🐘",
  "author": "Caleb Meredith <calebmeredith8@gmail.com>",
  "license": "MIT",
  "homepage": "https://github.com/calebmer/postgraphql#readme",
  "repository": {
    "type": "git",
    "url": "git+https://github.com/calebmer/postgraphql.git"
  },
  "bugs": {
    "url": "https://github.com/calebmer/postgraphql/issues"
  },
  "keywords": [
    "graphql",
    "postgres",
    "schema",
    "reflection",
    "server",
    "relay",
    "connection"
  ],
  "main": "build/index.js",
  "bin": {
    "postgraphql": "build/postgraphql/cli.js"
  },
  "scripts": {
    "build": "./scripts/build",
    "dev": "./scripts/dev",
    "lint": "./scripts/lint",
    "test": "./scripts/test",
    "prepack": "./scripts/build"
  },
  "dependencies": {
    "body-parser": "^1.15.2",
    "chalk": "1.1.3",
    "commander": "2.9.0",
    "dataloader": "^1.2.0",
    "debug": "^2.3.3",
    "finalhandler": "^0.5.1",
    "graphql": ">=0.6.0 <1.0.0",
    "http-errors": "^1.5.1",
    "jsonwebtoken": "^7.1.9",
    "lodash": ">=3.5 <5",
    "parseurl": "^1.3.1",
    "pg": "^6.1.0",
    "pg-connection-string": "^0.1.3",
<<<<<<< HEAD
    "pg-minify": "^0.4.4",
    "pg-sql2": "^1.0.0-alpha1.0",
=======
    "pg-minify": "~0.5.3",
>>>>>>> 85e630a9
    "pluralize": "^3.0.0",
    "postgraphile-core": "^0.1.0-alpha.23",
    "postgres-interval": "^1.0.2",
    "send": "^0.14.1",
    "tslib": "^1.5.0"
  },
  "devDependencies": {
    "@types/chalk": "^0.4.30",
    "@types/change-case": "2.3.1",
    "@types/commander": "^2.3.30",
    "@types/debug": "0.0.29",
    "@types/graphql": "^0.8.2",
    "@types/jest": "^16.0.4",
    "@types/jsonwebtoken": "<7.2.1",
    "@types/node": "^7.0.4",
    "@types/pluralize": "0.0.27",
    "connect": "^3.5.0",
    "express": "^4.14.0",
    "graphiql": "^0.11.2",
    "graphql": "^0.9.3",
    "jest": "^18.1.0",
    "nodemon": "^1.11.0",
    "react": "^15.3.2",
    "react-dom": "^15.3.2",
    "react-scripts": "0.9.5",
    "source-map-support": "^0.4.6",
    "supertest": "^2.0.1",
    "ts-node": "^2.0.0",
    "tslint": "^4.2.0",
    "typescript": "2.1.5"
  },
  "jest": {
    "transform": {
      ".*": "<rootDir>/resources/jest-preprocessor.js"
    },
    "moduleFileExtensions": [
      "ts",
      "js"
    ],
    "setupFiles": [
      "<rootDir>/resources/jest-setup.js"
    ],
    "browser": false,
    "testEnvironment": "node",
    "testPathDirs": [
      "<rootDir>/src"
    ],
    "testRegex": "/__tests__/[^.]+-test.(t|j)s$"
  },
  "files": [
    "build",
    "resources/favicon.ico"
  ]
}<|MERGE_RESOLUTION|>--- conflicted
+++ resolved
@@ -46,12 +46,8 @@
     "parseurl": "^1.3.1",
     "pg": "^6.1.0",
     "pg-connection-string": "^0.1.3",
-<<<<<<< HEAD
-    "pg-minify": "^0.4.4",
+    "pg-minify": "~0.5.3",
     "pg-sql2": "^1.0.0-alpha1.0",
-=======
-    "pg-minify": "~0.5.3",
->>>>>>> 85e630a9
     "pluralize": "^3.0.0",
     "postgraphile-core": "^0.1.0-alpha.23",
     "postgres-interval": "^1.0.2",
