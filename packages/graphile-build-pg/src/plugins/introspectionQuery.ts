--- conflicted
+++ resolved
@@ -8,14 +8,10 @@
  */
 export function makeIntrospectionQuery(
   serverVersionNum: number,
-<<<<<<< HEAD
-  options: { pgLegacyFunctionsOnly?: boolean } = {},
-=======
   options: {
     pgLegacyFunctionsOnly?: boolean;
     pgIgnoreRBAC?: boolean;
-  } = {}
->>>>>>> 00803694
+  } = {},
 ): string {
   const { pgLegacyFunctionsOnly = false, pgIgnoreRBAC = true } = options;
   const unionRBAC = `
